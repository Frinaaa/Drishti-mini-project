import React, { useState } from "react";
import {
  View,
  Text,
  TextInput,
  StyleSheet,
  Platform,
  ScrollView,
  SafeAreaView,
  TouchableOpacity,
} from "react-native";
import { useRouter } from "expo-router";
import * as ImagePicker from "expo-image-picker";
import { Ionicons } from "@expo/vector-icons";
// ADD THIS LINE
import CustomAlert from "@/components/CustomAlert";
import CustomButton from "@/components/CustomButton";
import { BACKEND_API_URL } from "@/config/api";

// --- [NEW] Cross-Platform Alert Helper Function ---
/**
 * Displays an alert. On web, it uses the browser's `alert()`.
 * On native, it uses React Native's `Alert.alert()`.
 * It also handles simple `onPress` callbacks for the web.
 * @param title The title of the alert.
 * @param message The message body.
 * @param buttons An array of buttons (primarily for native).
 */
const showAlert = (
  title: string,
  message?: string,
  buttons?: Array<{ text: string; onPress?: () => void; style?: 'default' | 'cancel' | 'destructive' }>
) => {
  if (Platform.OS === 'web') {
    // Combine title and message for the browser's simple alert.
    const webMessage = message ? `${title}\n\n${message}` : title;
    alert(webMessage);
    // If there's an `onPress` action (like for a success redirect), trigger it.
    // This simulates the user clicking "OK".
    if (buttons && buttons.length > 0 && buttons[0].onPress) {
      buttons[0].onPress();
    }
  } else {
    // Use the standard native Alert API.
    Alert.alert(title, message, buttons);
  }
};


// Helper function for web Base64 conversion (remains the same)
const getBase64ForWebApp = (blob: Blob): Promise<string> => {
  if (Platform.OS !== "web") {
    return Promise.reject(
      new Error("getBase64ForWebApp can only be used on web runtime.")
    );
  }
  if (typeof FileReader === "undefined") {
    return Promise.reject(
      new Error("FileReader is not available in this environment.")
    );
  }
  return new Promise((resolve, reject) => {
    const reader = new FileReader();
    reader.onload = () => {
      const dataUrl = reader.result as string;
      const base64 = dataUrl.split(",")[1];
      resolve(base64);
    };
    reader.onerror = (error) => reject(error);
    reader.readAsDataURL(blob);
  });
};

export default function SubmitRequestScreen() {
<<<<<<< HEAD
  const router = useRouter();

  // Unified state for form data
  const [formData, setFormData] = useState({
    ngoName: "",
    registrationId: "",
    description: "",
    contactNumber: "",
    email: "",
    location: "",
    password: "",
  });

  // State for validation errors and UI
  const [errors, setErrors] = useState<
    Partial<typeof formData> & { document?: string }
  >({});
  const [document, setDocument] = useState<ImagePicker.ImagePickerAsset | null>(
    null
  );
  const [isSubmitting, setIsSubmitting] = useState(false);
  const [isPasswordVisible, setIsPasswordVisible] = useState(false);
=======
    const router = useRouter();

    // Unified state for form data
    const [formData, setFormData] = useState({
        ngoName: '',
        registrationId: '',
        description: '',
        contactNumber: '',
        email: '',
        location: '',
        password: '',
        pinCode: '',
    });

    // State for validation errors and UI
    const [errors, setErrors] = useState<Partial<typeof formData> & { document?: string }>({});
    const [document, setDocument] = useState<ImagePicker.ImagePickerAsset | null>(null);
    const [isSubmitting, setIsSubmitting] = useState(false);
    const [isPasswordVisible, setIsPasswordVisible] = useState(false);

    // General-purpose validation function
    const validateField = (name: keyof typeof formData, value: string) => {
        let error = '';
        switch (name) {
            case 'ngoName':
                if (!value) error = 'NGO Name is required.';
                break;
            case 'registrationId':
                if (!value) error = 'Registration ID is required.';
                break;
            case 'description':
                if (!value) error = 'A brief description is required.';
                break;
            case 'location':
                if (!value) error = 'Location is required.';
                break;
            case 'email':
                if (!value) {
                    error = 'Email address is required.';
                } else if (!/\S+@\S+\.\S+/.test(value)) {
                    error = 'Please enter a valid email address.';
                }
                break;
            case 'contactNumber':
                if (!value) {
                    error = 'Contact number is required.';
                } else if (!/^\d{10}$/.test(value)) {
                    error = 'Contact number must be 10 digits.';
                }
                break;
            case 'password':
                if (!value) {
                    error = 'Password is required.';
                } else if (value.length < 6) {
                    error = 'Password must be at least 6 characters long.';
                }
                break;
            case 'pinCode':
                if (!value) {
                    error = 'PIN Code is required.';
                } else if (!/^\d{6}$/.test(value)) {
                    error = 'PIN Code must be exactly 6 digits.';
                }
                break;
        }
        setErrors(prev => ({ ...prev, [name]: error }));
        return !error;
    };

    const handleChange = (name: keyof typeof formData, value: string) => {
        if (name === 'pinCode' || name === 'contactNumber') {
            value = value.replace(/[^0-9]/g, '');
        }
        setFormData(prev => ({ ...prev, [name]: value }));
        if (errors[name]) {
            setErrors(prev => ({ ...prev, [name]: '' }));
        }
    };
>>>>>>> 27034889

  // CustomAlert state
  const [alert, setAlert] = useState({
    visible: false,
    title: "",
    message: "",
    type: "info" as "success" | "error" | "info",
  });

  const showAlert = (
    title: string,
    message: string,
    type: "success" | "error" | "info" = "info"
  ) => {
    setAlert({ visible: true, title, message, type });
  };

<<<<<<< HEAD
  const hideAlert = () => {
    setAlert((prev) => ({ ...prev, visible: false }));
  };

  // General-purpose validation function
  const validateField = (name: keyof typeof formData, value: string) => {
    let error = "";
    switch (name) {
      case "ngoName":
        if (!value) error = "NGO Name is required.";
        break;
      case "registrationId":
        if (!value) error = "Registration ID is required.";
        break;
      case "description":
        if (!value) error = "A brief description is required.";
        break;
      case "location":
        if (!value) error = "Location is required.";
        break;
      case "email":
        if (!value) {
          error = "Email address is required.";
        } else if (!/\S+@\S+\.\S+/.test(value)) {
          error = "Please enter a valid email address.";
        }
        break;
      case "contactNumber":
        if (!value) {
          error = "Contact number is required.";
        } else if (!/^\d{10}$/.test(value)) {
          error = "Contact number must be 10 digits.";
        }
        break;
      case "password":
        if (!value) {
          error = "Password is required.";
        } else if (value.length < 6) {
          error = "Password must be at least 6 characters long.";
        }
        break;
    }
    setErrors((prev) => ({ ...prev, [name]: error }));
    return !error;
  };

  const handleChange = (name: keyof typeof formData, value: string) => {
    setFormData((prev) => ({ ...prev, [name]: value }));
    if (errors[name]) {
      setErrors((prev) => ({ ...prev, [name]: "" }));
    }
  };
=======
    const pickDocument = async () => {
        const { status } = await ImagePicker.requestMediaLibraryPermissionsAsync();
        if (status !== 'granted') {
            // [MODIFIED] Use the cross-platform showAlert
            showAlert('Permission Denied', 'We need access to your photo library to upload documents.');
            return;
        }
        try {
            const result = await ImagePicker.launchImageLibraryAsync({
                mediaTypes: ImagePicker.MediaTypeOptions.Images,
                quality: 0.8,
                base64: true,
            });
            if (!result.canceled && result.assets) {
                setDocument(result.assets[0]);
                setErrors(prev => ({ ...prev, document: '' }));
            }
        } catch (error) {
            console.error("Image picking error: ", error);
            // [MODIFIED] Use the cross-platform showAlert
            showAlert('Error', 'An error occurred while picking the document.');
        }
    };

    const resetForm = () => {
        setFormData({
            ngoName: '', registrationId: '', description: '',
            contactNumber: '', email: '', location: '', password: '',
            pinCode: '',
        });
        setDocument(null);
        setErrors({});
    };

    const handleSubmit = async () => {
        const isFormValid = Object.keys(formData).every(key =>
            validateField(key as keyof typeof formData, formData[key as keyof typeof formData])
        );
>>>>>>> 27034889

  const handleBlur = (name: keyof typeof formData) => {
    validateField(name, formData[name]);
  };

  const pickDocument = async () => {
    const { status } = await ImagePicker.requestMediaLibraryPermissionsAsync();
    if (status !== "granted") {
      showAlert(
        "Permission Denied",
        "We need access to your photo library to upload documents.",
        "error"
      );
      return;
    }
    try {
      const result = await ImagePicker.launchImageLibraryAsync({
        mediaTypes: ImagePicker.MediaTypeOptions.Images,
        quality: 0.8,
        // --- CHANGE #1: Request the base64 data directly from the picker ---
        // This is the most reliable way to get the file data on native.
        base64: true,
      });
      if (!result.canceled && result.assets) {
        setDocument(result.assets[0]);
        setErrors((prev) => ({ ...prev, document: "" }));
      }
    } catch (error) {
      console.error("Image picking error: ", error); // Added for better debugging
      showAlert(
        "Error",
        "An error occurred while picking the document.",
        "error"
      );
    }
  };

  const resetForm = () => {
    setFormData({
      ngoName: "",
      registrationId: "",
      description: "",
      contactNumber: "",
      email: "",
      location: "",
      password: "",
    });
    setDocument(null);
    setErrors({});
  };

<<<<<<< HEAD
  const handleSubmit = async () => {
    const isFormValid = Object.keys(formData).every((key) =>
      validateField(
        key as keyof typeof formData,
        formData[key as keyof typeof formData]
      )
    );

    const isDocValid = !!document;
    if (!isDocValid) {
      setErrors((prev) => ({
        ...prev,
        document: "Registration proof document is required.",
      }));
    }

    if (!isFormValid || !isDocValid) {
      return showAlert(
        "Invalid Information",
        "Please correct the errors before submitting.",
        "error"
      );
    }

    setIsSubmitting(true);
    try {
      let base64String = "";

      // --- CHANGE #2: Simplify the base64 retrieval logic ---
      if (Platform.OS === "web") {
        // Web logic remains the same, as it works correctly
        const response = await fetch(document!.uri);
        const blob = await response.blob();
        base64String = await getBase64ForWebApp(blob);
      } else {
        // For native (iOS/Android), use the base64 string we requested in pickDocument
        // This avoids using FileSystem.readAsStringAsync and potential URI issues.
        if (!document?.base64) {
          throw new Error(
            "Failed to get Base64 data from the selected document. Please try picking the document again."
          );
        }
        base64String = document.base64;
      }

      const documentData = {
        fileBase64: base64String,
        fileName: document!.fileName || "document.jpg",
      };

      const response = await fetch(
        `${BACKEND_API_URL}/api/requests/submit-for-registration`,
        {
          method: "POST",
          headers: { "Content-Type": "application/json" },
          body: JSON.stringify({ ...formData, documentData }),
        }
      );

      const responseData = await response.json();

      if (response.ok) {
        showAlert("Success", responseData.msg, "success");
        resetForm();
        setTimeout(() => {
          hideAlert();
          router.replace("/(auth)/ngo-login");
        }, 2000);
      } else {
        throw new Error(
          responseData.msg || "An unknown server error occurred."
        );
      }
    } catch (error) {
      const errorMessage =
        error instanceof Error
          ? error.message
          : "An unexpected error occurred.";
      showAlert("Submission Failed", errorMessage, "error");
    } finally {
      setIsSubmitting(false);
    }
  };

  return (
    <SafeAreaView style={styles.safeArea}>
      <ScrollView
        style={styles.container}
        contentContainerStyle={styles.scrollContent}
        keyboardShouldPersistTaps="handled"
      >
        <Text style={styles.header}>Request NGO Account</Text>

        <TextInput
          style={[styles.input, errors.ngoName && styles.inputError]}
          placeholder="NGO Name"
          placeholderTextColor="#b94e4e"
          value={formData.ngoName}
          onChangeText={(val) => handleChange("ngoName", val)}
          onBlur={() => handleBlur("ngoName")}
        />
        {errors.ngoName && (
          <Text style={styles.errorText}>{errors.ngoName}</Text>
        )}

        <TextInput
          style={[styles.input, errors.registrationId && styles.inputError]}
          placeholder="NGO ID/Registration Number"
          placeholderTextColor="#b94e4e"
          value={formData.registrationId}
          onChangeText={(val) => handleChange("registrationId", val)}
          onBlur={() => handleBlur("registrationId")}
        />
        {errors.registrationId && (
          <Text style={styles.errorText}>{errors.registrationId}</Text>
        )}

        <TextInput
          style={[
            styles.input,
            styles.textArea,
            errors.description && styles.inputError,
          ]}
          placeholder="Brief Description of NGO's Work"
          placeholderTextColor="#b94e4e"
          multiline
          value={formData.description}
          onChangeText={(val) => handleChange("description", val)}
          onBlur={() => handleBlur("description")}
        />
        {errors.description && (
          <Text style={styles.errorText}>{errors.description}</Text>
        )}

        <TextInput
          style={[styles.input, errors.contactNumber && styles.inputError]}
          placeholder="Contact Number (10 digits)"
          placeholderTextColor="#b94e4e"
          value={formData.contactNumber}
          onChangeText={(val) => handleChange("contactNumber", val)}
          onBlur={() => handleBlur("contactNumber")}
          keyboardType="phone-pad"
          maxLength={10}
        />
        {errors.contactNumber && (
          <Text style={styles.errorText}>{errors.contactNumber}</Text>
        )}

        <TextInput
          style={[styles.input, errors.email && styles.inputError]}
          placeholder="Email Address for Login"
          placeholderTextColor="#b94e4e"
          value={formData.email}
          onChangeText={(val) => handleChange("email", val)}
          onBlur={() => handleBlur("email")}
          keyboardType="email-address"
          autoCapitalize="none"
        />
        {errors.email && <Text style={styles.errorText}>{errors.email}</Text>}

        <TextInput
          style={[styles.input, errors.location && styles.inputError]}
          placeholder="Location/Region of Operation"
          placeholderTextColor="#b94e4e"
          value={formData.location}
          onChangeText={(val) => handleChange("location", val)}
          onBlur={() => handleBlur("location")}
        />
        {errors.location && (
          <Text style={styles.errorText}>{errors.location}</Text>
        )}

        <View
          style={[
            styles.input,
            styles.passwordContainer,
            errors.password && styles.inputError,
          ]}
        >
          <TextInput
            style={styles.passwordInput}
            placeholder="Set Account Password"
            placeholderTextColor="#b94e4e"
            value={formData.password}
            onChangeText={(val) => handleChange("password", val)}
            onBlur={() => handleBlur("password")}
            secureTextEntry={!isPasswordVisible}
          />
          <TouchableOpacity
            onPress={() => setIsPasswordVisible((prev) => !prev)}
          >
            <Ionicons
              name={isPasswordVisible ? "eye-off" : "eye"}
              size={24}
              color="#850a0a"
            />
          </TouchableOpacity>
        </View>
        {errors.password && (
          <Text style={styles.errorText}>{errors.password}</Text>
        )}

        {!document ? (
          <TouchableOpacity
            style={[styles.uploadButton, errors.document && styles.inputError]}
            onPress={pickDocument}
          >
            <Ionicons name="cloud-upload-outline" size={24} color="#FFFFFF" />
            <Text style={styles.uploadButtonText}>
              Upload Registration Proof
            </Text>
          </TouchableOpacity>
        ) : (
          <View
            style={[
              styles.fileDisplayContainer,
              errors.document && styles.inputError,
            ]}
          >
            <Ionicons
              name="document-attach-outline"
              size={24}
              color="#3A0000"
            />
            <Text style={styles.fileNameText} numberOfLines={1}>
              {document.fileName}
            </Text>
            <TouchableOpacity onPress={() => setDocument(null)}>
              <Ionicons name="close-circle" size={24} color="#850a0a" />
            </TouchableOpacity>
          </View>
        )}
        {errors.document && (
          <Text style={styles.errorText}>{errors.document}</Text>
        )}

        <CustomButton
          title={isSubmitting ? "Submitting..." : "Submit for Verification"}
          onPress={handleSubmit}
          disabled={isSubmitting}
          style={styles.submitButton}
          textStyle={styles.submitButtonText}
        />
      </ScrollView>

      <CustomAlert
        visible={alert.visible}
        title={alert.title}
        message={alert.message}
        type={alert.type}
        onClose={hideAlert}
      />
    </SafeAreaView>
  );
}
=======
        if (!isFormValid || !isDocValid) {
            // [MODIFIED] Use the cross-platform showAlert
            return showAlert('Invalid Information', 'Please correct the errors before submitting.');
        }

        setIsSubmitting(true);
        try {
            let base64String = '';

            if (Platform.OS === 'web') {
                const response = await fetch(document!.uri);
                const blob = await response.blob();
                base64String = await getBase64ForWebApp(blob);
            } else {
                if (!document?.base64) {
                    throw new Error("Failed to get Base64 data from the selected document. Please try picking the document again.");
                }
                base64String = document.base64;
            }

            const documentData = {
                fileBase64: base64String,
                fileName: document!.fileName || 'document.jpg'
            };

            const response = await fetch(`${BACKEND_API_URL}/api/requests/submit-for-registration`, {
                method: 'POST',
                headers: { 'Content-Type': 'application/json' },
                body: JSON.stringify({ ...formData, documentData }),
            });

            const responseData = await response.json();

            if (response.ok) {
                // [MODIFIED] Use the cross-platform showAlert
                showAlert(
                    'Success',
                    responseData.msg,
                    [{
                        text: 'OK', onPress: () => {
                            resetForm();
                            router.replace('/(auth)/ngo-login');
                        }
                    }]
                );
            } else {
                throw new Error(responseData.msg || 'An unknown server error occurred.');
            }
        } catch (error) {
            const errorMessage = (error instanceof Error) ? error.message : 'An unexpected error occurred.';
            // [MODIFIED] Use the cross-platform showAlert
            showAlert('Submission Failed', errorMessage);
        } finally {
            setIsSubmitting(false);
        }
    };

    return (
        <SafeAreaView style={styles.safeArea}>
            <ScrollView style={styles.container} contentContainerStyle={styles.scrollContent} keyboardShouldPersistTaps="handled">
                <Text style={styles.header}>Request NGO Account</Text>

                <TextInput style={[styles.input, errors.ngoName && styles.inputError]} placeholder="NGO Name" placeholderTextColor="#b94e4e" value={formData.ngoName} onChangeText={(val) => handleChange('ngoName', val)} onBlur={() => handleBlur('ngoName')} />
                {errors.ngoName && <Text style={styles.errorText}>{errors.ngoName}</Text>}

                <TextInput style={[styles.input, errors.registrationId && styles.inputError]} placeholder="NGO ID/Registration Number" placeholderTextColor="#b94e4e" value={formData.registrationId} onChangeText={(val) => handleChange('registrationId', val)} onBlur={() => handleBlur('registrationId')} />
                {errors.registrationId && <Text style={styles.errorText}>{errors.registrationId}</Text>}

                <TextInput style={[styles.input, styles.textArea, errors.description && styles.inputError]} placeholder="Brief Description of NGO's Work" placeholderTextColor="#b94e4e" multiline value={formData.description} onChangeText={(val) => handleChange('description', val)} onBlur={() => handleBlur('description')} />
                {errors.description && <Text style={styles.errorText}>{errors.description}</Text>}

                <TextInput style={[styles.input, errors.contactNumber && styles.inputError]} placeholder="Contact Number (10 digits)" placeholderTextColor="#b94e4e" value={formData.contactNumber} onChangeText={(val) => handleChange('contactNumber', val)} onBlur={() => handleBlur('contactNumber')} keyboardType="phone-pad" maxLength={10} />
                {errors.contactNumber && <Text style={styles.errorText}>{errors.contactNumber}</Text>}

                <TextInput style={[styles.input, errors.email && styles.inputError]} placeholder="Email Address for Login" placeholderTextColor="#b94e4e" value={formData.email} onChangeText={(val) => handleChange('email', val)} onBlur={() => handleBlur('email')} keyboardType="email-address" autoCapitalize="none" />
                {errors.email && <Text style={styles.errorText}>{errors.email}</Text>}

                <TextInput style={[styles.input, errors.location && styles.inputError]} placeholder="Location/Region of Operation" placeholderTextColor="#b94e4e" value={formData.location} onChangeText={(val) => handleChange('location', val)} onBlur={() => handleBlur('location')} />
                {errors.location && <Text style={styles.errorText}>{errors.location}</Text>}

                <View style={[styles.input, styles.passwordContainer, errors.password && styles.inputError]}>
                    <TextInput
                        style={styles.passwordInput}
                        placeholder="Set Account Password"
                        placeholderTextColor="#b94e4e"
                        value={formData.password}
                        onChangeText={(val) => handleChange('password', val)}
                        onBlur={() => handleBlur('password')}
                        secureTextEntry={!isPasswordVisible}
                    />
                    <TouchableOpacity onPress={() => setIsPasswordVisible(prev => !prev)}>
                        <Ionicons name={isPasswordVisible ? 'eye-off' : 'eye'} size={24} color="#850a0a" />
                    </TouchableOpacity>
                </View>
                {errors.password && <Text style={styles.errorText}>{errors.password}</Text>}

                <View style={[styles.input, errors.pinCode && styles.inputError]}>
                    <TextInput
                        style={styles.passwordInput}
                        placeholder="Set 6-digit PIN Code"
                        placeholderTextColor="#b94e4e"
                        value={formData.pinCode}
                        onChangeText={(val) => handleChange('pinCode', val)}
                        onBlur={() => handleBlur('pinCode')}
                        // Note: secureTextEntry is missing. Add secureTextEntry={true} if you want the PIN to be masked.
                        keyboardType="numeric"
                        maxLength={6}
                    />
                </View>
                {errors.pinCode && <Text style={styles.errorText}>{errors.pinCode}</Text>}


                {!document ? (
                    <TouchableOpacity style={[styles.uploadButton, errors.document && styles.inputError]} onPress={pickDocument}>
                        <Ionicons name="cloud-upload-outline" size={24} color="#FFFFFF" />
                        <Text style={styles.uploadButtonText}>Upload Registration Proof</Text>
                    </TouchableOpacity>
                ) : (
                    <View style={[styles.fileDisplayContainer, errors.document && styles.inputError]}>
                        <Ionicons name="document-attach-outline" size={24} color="#3A0000" />
                        <Text style={styles.fileNameText} numberOfLines={1}>{document.fileName}</Text>
                        <TouchableOpacity onPress={() => setDocument(null)}>
                            <Ionicons name="close-circle" size={24} color="#850a0a" />
                        </TouchableOpacity>
                    </View>
                )}
                {errors.document && <Text style={styles.errorText}>{errors.document}</Text>}

                <CustomButton
                    title={isSubmitting ? "Submitting..." : "Submit for Verification"}
                    onPress={handleSubmit}
                    disabled={isSubmitting}
                    style={styles.submitButton}
                    textStyle={styles.submitButtonText}
                />
            </ScrollView>
        </SafeAreaView>
    );

};
>>>>>>> 27034889

// Styles remain unchanged
const styles = StyleSheet.create({
  safeArea: { flex: 1, backgroundColor: "#FFFBF8" },
  container: { flex: 1 },
  scrollContent: { padding: 20 },
  header: {
    fontSize: 24,
    fontWeight: "bold",
    color: "#3A0000",
    textAlign: "center",
    marginBottom: 30,
  },
  input: {
    backgroundColor: "#FFFFFF",
    borderWidth: 1,
    borderColor: "#F0E0E0",
    borderRadius: 10,
    paddingHorizontal: 15,
    fontSize: 16,
    marginBottom: 15,
    color: "#3A0000",
    height: 55,
    justifyContent: "center",
  },
  textArea: { height: 120, textAlignVertical: "top", paddingVertical: 15 },
  passwordContainer: {
    flexDirection: "row",
    alignItems: "center",
    justifyContent: "space-between",
  },
  passwordInput: { flex: 1, height: "100%", color: "#3A0000" },
  uploadButton: {
    flexDirection: "row",
    alignItems: "center",
    justifyContent: "center",
    backgroundColor: "#850a0a",
    borderRadius: 10,
    padding: 15,
    elevation: 2,
    shadowColor: "#000",
    shadowOpacity: 0.1,
    shadowRadius: 3,
    borderWidth: 1,
    borderColor: "transparent",
    height: 55,
  },
  uploadButtonText: {
    color: "#FFFFFF",
    fontSize: 16,
    fontWeight: "600",
    marginLeft: 10,
  },
  fileDisplayContainer: {
    flexDirection: "row",
    alignItems: "center",
    backgroundColor: "#FFFFFF",
    borderWidth: 1,
    borderColor: "#F0E0E0",
    borderRadius: 10,
    paddingHorizontal: 15,
    height: 55,
    marginBottom: 15,
  },
  fileNameText: { flex: 1, marginLeft: 10, color: "#3A0000", fontSize: 16 },
  submitButton: {
    backgroundColor: "#850a0a",
    paddingVertical: 18,
    marginTop: 20,
  },
  submitButtonText: { color: "#FFFFFF", fontWeight: "bold" },
  inputError: {
    borderColor: "#D32F2F",
    borderWidth: 1.5,
  },
  errorText: {
    color: "#D32F2F",
    fontSize: 12,
    marginBottom: 10,
    marginTop: -10,
    paddingLeft: 5,
  },
});<|MERGE_RESOLUTION|>--- conflicted
+++ resolved
@@ -72,7 +72,7 @@
 };
 
 export default function SubmitRequestScreen() {
-<<<<<<< HEAD
+
   const router = useRouter();
 
   // Unified state for form data
@@ -95,7 +95,7 @@
   );
   const [isSubmitting, setIsSubmitting] = useState(false);
   const [isPasswordVisible, setIsPasswordVisible] = useState(false);
-=======
+
     const router = useRouter();
 
     // Unified state for form data
@@ -174,7 +174,7 @@
             setErrors(prev => ({ ...prev, [name]: '' }));
         }
     };
->>>>>>> 27034889
+
 
   // CustomAlert state
   const [alert, setAlert] = useState({
@@ -192,7 +192,7 @@
     setAlert({ visible: true, title, message, type });
   };
 
-<<<<<<< HEAD
+
   const hideAlert = () => {
     setAlert((prev) => ({ ...prev, visible: false }));
   };
@@ -245,7 +245,7 @@
       setErrors((prev) => ({ ...prev, [name]: "" }));
     }
   };
-=======
+
     const pickDocument = async () => {
         const { status } = await ImagePicker.requestMediaLibraryPermissionsAsync();
         if (status !== 'granted') {
@@ -284,7 +284,7 @@
         const isFormValid = Object.keys(formData).every(key =>
             validateField(key as keyof typeof formData, formData[key as keyof typeof formData])
         );
->>>>>>> 27034889
+
 
   const handleBlur = (name: keyof typeof formData) => {
     validateField(name, formData[name]);
@@ -336,7 +336,7 @@
     setErrors({});
   };
 
-<<<<<<< HEAD
+
   const handleSubmit = async () => {
     const isFormValid = Object.keys(formData).every((key) =>
       validateField(
@@ -592,7 +592,7 @@
     </SafeAreaView>
   );
 }
-=======
+
         if (!isFormValid || !isDocValid) {
             // [MODIFIED] Use the cross-platform showAlert
             return showAlert('Invalid Information', 'Please correct the errors before submitting.');
@@ -733,7 +733,7 @@
     );
 
 };
->>>>>>> 27034889
+
 
 // Styles remain unchanged
 const styles = StyleSheet.create({
